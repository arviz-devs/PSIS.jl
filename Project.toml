name = "PSIS"
uuid = "ce719bf2-d5d0-4fb9-925d-10a81b42ad04"
authors = ["Seth Axen <seth.axen@gmail.com> and contributors"]
version = "0.9.8"

[deps]
Compat = "34da2185-b29b-5c13-b0c7-acf172513d20"
DocStringExtensions = "ffbed154-4ef7-542d-bbb7-c09d3a79fcae"
IntervalSets = "8197267c-284f-5f27-9208-e0e47529a953"
LinearAlgebra = "37e2e46d-f89d-539d-b4ee-838fcccc9c8e"
LogExpFunctions = "2ab3a3ac-af41-5b50-aa03-7779005ae688"
PrettyTables = "08abe8d2-0d0c-5749-adfa-8a2ac140af0d"
Printf = "de0858da-6303-5e67-8744-51eddeeeb8d7"
RecipesBase = "3cdcf5f2-1ef4-517c-9805-6587b60abb01"
Requires = "ae029012-a4dd-5104-9daa-d747884805df"
Statistics = "10745b16-79ce-11e8-11f9-7d13ad32a3b2"

[weakdeps]
StatsBase = "2913bbd2-ae8a-5f71-8c99-4fb6c76f3a91"

[extensions]
PSISStatsBaseExt = ["StatsBase"]

[compat]
<<<<<<< HEAD
Compat = "3, 4"
DimensionalData = "0.24.2"
Distributions = "0.25.81"
DocStringExtensions = "0.9"
IntervalSets = "0.7"
JLD2 = "0.4.28"
=======
DimensionalData = "0.24.2, 0.25, 0.26, 0.27, 0.28, 0.29"
Distributions = "0.25.81"
JLD2 = "0.4.28, 0.5"
>>>>>>> 35b9e716
LinearAlgebra = "1.6"
LogExpFunctions = "0.3.3"
Plots = "1.10.1"
PrettyTables = "2"
Printf = "1.6"
RecipesBase = "1"
ReferenceTests = "0.9, 0.10"
Requires = "1"
StableRNGs = "1"
Statistics = "1.6"
StatsBase = "0.32, 0.33, 0.34"
julia = "1.6"

[extras]
DimensionalData = "0703355e-b756-11e9-17c0-8b28908087d0"
Distributions = "31c24e10-a181-5473-b8eb-7969acd0382f"
JLD2 = "033835bb-8acc-5ee8-8aae-3f567f8a3819"
Logging = "56ddb016-857b-54e1-b83d-db4d58db5568"
Plots = "91a5bcdd-55d7-5caf-9e0b-520d859cae80"
ReferenceTests = "324d217c-45ce-50fc-942e-d289b448e8cf"
StableRNGs = "860ef19b-820b-49d6-a774-d7a799459cd3"
StatsBase = "2913bbd2-ae8a-5f71-8c99-4fb6c76f3a91"
Test = "8dfed614-e22c-5e08-85e1-65c5234f0b40"

[targets]
test = ["DimensionalData", "Distributions", "Logging", "JLD2", "Plots", "ReferenceTests", "StableRNGs", "Test"]<|MERGE_RESOLUTION|>--- conflicted
+++ resolved
@@ -22,18 +22,12 @@
 PSISStatsBaseExt = ["StatsBase"]
 
 [compat]
-<<<<<<< HEAD
-Compat = "3, 4"
-DimensionalData = "0.24.2"
+Compat="3, 4"
+DimensionalData = "0.24.2, 0.25, 0.26, 0.27, 0.28, 0.29"
 Distributions = "0.25.81"
 DocStringExtensions = "0.9"
 IntervalSets = "0.7"
-JLD2 = "0.4.28"
-=======
-DimensionalData = "0.24.2, 0.25, 0.26, 0.27, 0.28, 0.29"
-Distributions = "0.25.81"
 JLD2 = "0.4.28, 0.5"
->>>>>>> 35b9e716
 LinearAlgebra = "1.6"
 LogExpFunctions = "0.3.3"
 Plots = "1.10.1"
