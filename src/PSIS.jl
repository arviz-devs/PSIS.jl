--- conflicted
+++ resolved
@@ -4,11 +4,8 @@
 using LinearAlgebra: dot
 using LogExpFunctions: logsumexp, softmax, softmax!
 using Printf: @sprintf
-<<<<<<< HEAD
+using RecipesBase: RecipesBase
 using Requires: Requires
-=======
-using RecipesBase: RecipesBase
->>>>>>> cc1f9fd0
 using Statistics: mean, median, quantile
 using StatsBase: StatsBase
 
@@ -18,17 +15,14 @@
 include("utils.jl")
 include("generalized_pareto.jl")
 include("core.jl")
+include("recipes/definitions.jl")
+include("recipes/plots.jl")
 
-<<<<<<< HEAD
 function __init__()
     Requires.@require Makie = "ee78f7c6-11fb-53f2-987a-cfe4a2b5a57a" begin
         using .Makie
         include("recipes/makie.jl")
     end
 end
-=======
-include("recipes/definitions.jl")
-include("recipes/plots.jl")
->>>>>>> cc1f9fd0
 
 end