name = "PSIS"
uuid = "ce719bf2-d5d0-4fb9-925d-10a81b42ad04"
authors = ["Seth Axen <seth.axen@gmail.com> and contributors"]
version = "0.9.5"

[deps]
Compat = "34da2185-b29b-5c13-b0c7-acf172513d20"
DocStringExtensions = "ffbed154-4ef7-542d-bbb7-c09d3a79fcae"
IntervalSets = "8197267c-284f-5f27-9208-e0e47529a953"
LinearAlgebra = "37e2e46d-f89d-539d-b4ee-838fcccc9c8e"
LogExpFunctions = "2ab3a3ac-af41-5b50-aa03-7779005ae688"
PrettyTables = "08abe8d2-0d0c-5749-adfa-8a2ac140af0d"
Printf = "de0858da-6303-5e67-8744-51eddeeeb8d7"
RecipesBase = "3cdcf5f2-1ef4-517c-9805-6587b60abb01"
Requires = "ae029012-a4dd-5104-9daa-d747884805df"
Statistics = "10745b16-79ce-11e8-11f9-7d13ad32a3b2"

[weakdeps]
StatsBase = "2913bbd2-ae8a-5f71-8c99-4fb6c76f3a91"

[extensions]
PSISStatsBaseExt = ["StatsBase"]

[compat]
<<<<<<< HEAD
Compat = "3, 4"
DimensionalData = "0.24"
Distributions = "0.25.81"
DocStringExtensions = "0.9"
IntervalSets = "0.7"
JLD2 = "0.4"
LinearAlgebra = "1.6"
LogExpFunctions = "0.2.0, 0.3"
Plots = "1"
PrettyTables = "2"
=======
DimensionalData = "0.24.2"
Distributions = "0.25.81"
JLD2 = "0.4.28"
LinearAlgebra = "1.6"
LogExpFunctions = "0.3.3"
Plots = "1.10.1"
>>>>>>> a9ab4a5b
Printf = "1.6"
RecipesBase = "1"
ReferenceTests = "0.9, 0.10"
Requires = "1"
Statistics = "1.6"
StatsBase = "0.32, 0.33, 0.34"
julia = "1.6"

[extras]
DimensionalData = "0703355e-b756-11e9-17c0-8b28908087d0"
Distributions = "31c24e10-a181-5473-b8eb-7969acd0382f"
JLD2 = "033835bb-8acc-5ee8-8aae-3f567f8a3819"
Logging = "56ddb016-857b-54e1-b83d-db4d58db5568"
Plots = "91a5bcdd-55d7-5caf-9e0b-520d859cae80"
Random = "9a3f8284-a2c9-5f02-9a11-845980a1fd5c"
ReferenceTests = "324d217c-45ce-50fc-942e-d289b448e8cf"
StatsBase = "2913bbd2-ae8a-5f71-8c99-4fb6c76f3a91"
Test = "8dfed614-e22c-5e08-85e1-65c5234f0b40"

[targets]
test = ["DimensionalData", "Distributions", "Logging", "JLD2", "Plots", "Random", "ReferenceTests", "Test"]<|MERGE_RESOLUTION|>--- conflicted
+++ resolved
@@ -22,25 +22,16 @@
 PSISStatsBaseExt = ["StatsBase"]
 
 [compat]
-<<<<<<< HEAD
 Compat = "3, 4"
-DimensionalData = "0.24"
+DimensionalData = "0.24.2"
 Distributions = "0.25.81"
 DocStringExtensions = "0.9"
 IntervalSets = "0.7"
-JLD2 = "0.4"
-LinearAlgebra = "1.6"
-LogExpFunctions = "0.2.0, 0.3"
-Plots = "1"
-PrettyTables = "2"
-=======
-DimensionalData = "0.24.2"
-Distributions = "0.25.81"
 JLD2 = "0.4.28"
 LinearAlgebra = "1.6"
 LogExpFunctions = "0.3.3"
 Plots = "1.10.1"
->>>>>>> a9ab4a5b
+PrettyTables = "2"
 Printf = "1.6"
 RecipesBase = "1"
 ReferenceTests = "0.9, 0.10"
