using PSIS
using Test
using Random
using ReferenceTests
using Distributions: GeneralizedPareto, Normal, Cauchy, Exponential, logpdf, mean
using LogExpFunctions: softmax
using Logging: SimpleLogger, with_logger
using AxisArrays: AxisArrays

@testset "psis/psis!" begin
    @testset "importance sampling tests" begin
        target = Exponential(1)
        x_target = 1  # 𝔼[x] with x ~ Exponential(1)
        x²_target = 2  # 𝔼[x²] with x ~ Exponential(1)
        # For θ < 1, the closed-form distribution of importance ratios with ξ = 1 - θ is
        # GeneralizedPareto(θ, θ * ξ, ξ), and the closed-form distribution of tail ratios is
        # GeneralizedPareto(5^ξ * θ, θ * ξ, ξ).
        # For θ < 0.5, the tail distribution has no variance, and estimates with importance
        # weights become unstable
        @testset "Exponential($θ) → Exponential(1)" for (θ, atol) in [
            (0.8, 0.05), (0.55, 0.2), (0.3, 0.7)
        ]
            proposal = Exponential(θ)
            ξ_exp = 1 - θ
            for sz in ((100_000,), (5, 100_000), (5, 100_000, 4))
                dims = length(sz) == 1 ? Colon() : 2:length(sz)
                rng = MersenneTwister(42)
                x = rand(rng, proposal, sz)
                logr = logpdf.(target, x) .- logpdf.(proposal, x)

<<<<<<< HEAD
                r = psis(logr, r_eff)
                logw = r.log_weights
                k = r.pareto_shape
=======
                logw, k = psis(logr)
>>>>>>> c596dfe4
                w = softmax(logr; dims=dims)
                @test all(x -> isapprox(x, ξ_exp; atol=0.15), k)
                @test all(x -> isapprox(x, x_target; atol=atol), sum(x .* w; dims=dims))
                @test all(
                    x -> isapprox(x, x²_target; atol=atol), sum(x .^ 2 .* w; dims=dims)
                )
            end
        end
    end

    @testset "keywords" begin
        @testset "sorted=true" begin
            x = randn(100)
            perm = sortperm(x)
<<<<<<< HEAD
            @test psis(x, 1.0).log_weights ==
                invpermute!(psis(x[perm], 1.0; sorted=true).log_weights, perm)
            @test psis(x, 1.0).pareto_shape == psis(x[perm], 1.0; sorted=true).pareto_shape
        end

        # @testset "normalize=true" begin
        #     @testset for sz in (100, (5, 100), (5, 100, 4))
        #         dims = length(sz) == 1 ? Colon() : 2:length(sz)
        #         r_eff = length(sz) == 1 ? 1.0 : ones(sz[1])
        #         x = randn(sz)
        #         lw1, k1 = psis(x, r_eff)
        #         lw2, k2 = psis(x, r_eff; normalize=true)
        #         @test k1 ≈ k2
        #         @test !(lw1 ≈ lw2)

        #         @test all(abs.(diff(lw1 .- lw2; dims=length(sz))) .< sqrt(eps()))
        #         @test all(≈(1), sum(exp, lw2; dims=dims))
        #     end
        # end
=======
            @test psis(x)[1] == invpermute!(psis(x[perm]; sorted=true)[1], perm)
            @test psis(x)[2] == psis(x[perm]; sorted=true)[2]
        end

        @testset "normalize=true" begin
            @testset for sz in (100, (5, 100), (5, 100, 4))
                dims = length(sz) == 1 ? Colon() : 2:length(sz)
                x = randn(sz)
                lw1, k1 = psis(x)
                lw2, k2 = psis(x; normalize=true)
                @test k1 ≈ k2
                @test !(lw1 ≈ lw2)

                if VERSION ≥ v"1.1"
                    @test all(abs.(diff(lw1 - lw2; dims=length(sz))) .< sqrt(eps()))
                end
                @test all(x -> isapprox(x, 1), sum(exp.(lw2); dims=dims))
            end
        end
>>>>>>> c596dfe4
    end

    @testset "warnings" begin
        io = IOBuffer()
        logr = randn(5)
<<<<<<< HEAD
        result = with_logger(SimpleLogger(io)) do
            psis(logr, 1.0)
=======
        logw, k = with_logger(SimpleLogger(io)) do
            psis(logr)
>>>>>>> c596dfe4
        end
        @test result.log_weights == logr
        @test ismissing(result.pareto_shape)
        msg = String(take!(io))
        @test occursin(
            "Warning: Insufficient tail draws to fit the generalized Pareto distribution",
            msg,
        )

<<<<<<< HEAD
        # io = IOBuffer()
        # logr = ones(100)
        # r = with_logger(SimpleLogger(io)) do
        #     psis(logr, 1.0)
        # end
        # @test r.log_weights == logr
        # @test r.pareto_shape == -1
        # msg = String(take!(io))
        # @test occursin(
        #     "Warning: Cannot fit the generalized Pareto distribution because all tail values are the same",
        #     msg,
        # )
=======
        io = IOBuffer()
        logr = ones(100)
        logw, k = with_logger(SimpleLogger(io)) do
            psis(logr)
        end
        @test logw == logr
        @test isinf(k)
        msg = String(take!(io))
        @test occursin(
            "Warning: Cannot fit the generalized Pareto distribution because all tail values are the same",
            msg,
        )
>>>>>>> c596dfe4

        io = IOBuffer()
        x = rand(Exponential(100), 1_000)
        logr = logpdf.(Exponential(1), x) .- logpdf.(Exponential(1000), x)
<<<<<<< HEAD
        result = with_logger(SimpleLogger(io)) do
            psis(logr, 1.0)
=======
        logw, k = with_logger(SimpleLogger(io)) do
            psis(logr)
>>>>>>> c596dfe4
        end
        @test result.log_weights != logr
        @test result.pareto_shape > 0.7
        msg = String(take!(io))
        @test occursin(
            "Resulting importance sampling estimates are likely to be unstable", msg
        )

        io = IOBuffer()
        with_logger(SimpleLogger(io)) do
            PSIS.check_pareto_shape(GeneralizedPareto(0.0, 1.0, 1.1))
        end
        msg = String(take!(io))
        @test occursin(
            "Warning: Pareto shape=1.1 ≥ 1. Resulting importance sampling estimates are likely to be unstable and are unlikely to converge with additional samples.",
            msg,
        )

        io = IOBuffer()
        with_logger(SimpleLogger(io)) do
            PSIS.check_pareto_shape(GeneralizedPareto(0.0, 1.0, 0.8))
        end
        msg = String(take!(io))
        @test occursin(
            "Warning: Pareto shape=0.8 ≥ 0.7. Resulting importance sampling estimates are likely to be unstable.",
            msg,
        )

        io = IOBuffer()
        with_logger(SimpleLogger(io)) do
            PSIS.check_pareto_shape(GeneralizedPareto(0.0, 1.0, 0.69))
        end
        msg = String(take!(io))
        @test isempty(msg)
    end

    @testset "test against reference values" begin
        rng = MersenneTwister(42)
        proposal = Normal()
        target = Cauchy()
        sz = (5, 1_000, 4)
        x = rand(rng, proposal, sz)
        logr = logpdf.(target, x) .- logpdf.(proposal, x)
        expected_khats = Dict(
            (0.7, false) => [0.45848943, 0.73939023, 0.64318395, 0.8255847, 0.87575057],
            (1.2, false) => [0.42288872, 0.6686345, 0.73749322, 0.76318927, 0.83505587],
            (0.7, true) => [0.45334008, 0.74012806, 0.64558096, 0.82759211, 0.8813605],
            (1.2, true) => [0.4225601, 0.67035541, 0.74046699, 0.76625258, 0.8395082],
        )
        @testset for r_eff in (0.7, 1.2), improved in (true, false)
            r_effs = fill(r_eff, sz[1])
            result = psis(logr, r_effs; improved=improved)
            logw = result.log_weights
            k = result.pareto_shape
            @test !isapprox(logw, logr)
            basename = "normal_to_cauchy_reff_$(r_eff)"
            if improved
                basename = basename * "_improved"
            end
            @test_reference(
                "references/$basename.jld2",
                Dict("data" => logw),
                by = (ref, x) -> isapprox(ref["data"], x["data"]; rtol=1e-6),
            )
            k_ref = expected_khats[(r_eff, improved)]
            @test k ≈ k_ref
        end
    end

    @testset "compatibility with arrays with named axes/dims" begin
        param_names = [Symbol("x[$i]") for i in 1:10]
        iter_names = 101:200
        chain_names = 1:4
        x = randn(length(param_names), length(iter_names), length(chain_names))

        @testset "AxisArrays" begin
            logr = AxisArrays.AxisArray(
                x,
                AxisArrays.Axis{:param}(param_names),
                AxisArrays.Axis{:iter}(iter_names),
                AxisArrays.Axis{:chain}(chain_names),
            )
<<<<<<< HEAD
            r_eff = ones(10)
            result = psis(logr, r_eff)
            @test result.log_weights isa AxisArrays.AxisArray
            @test AxisArrays.axes(result.log_weights) == AxisArrays.axes(logr)
            @test result.pareto_shape isa AxisArrays.AxisArray
            @test AxisArrays.axes(result.pareto_shape) == (AxisArrays.axes(logr, 1),)
        end

        @testset "AxisKeys" begin
            logr = AxisKeys.KeyedArray(
                x; param=param_names, iter=iter_names, chain=chain_names
            )
            r_eff = ones(10)
            result = psis(logr, r_eff)
            @test result.log_weights isa AxisKeys.KeyedArray
            @test AxisKeys.dimnames(result.log_weights) == AxisKeys.dimnames(logr)
            @test AxisKeys.axiskeys(result.log_weights) == AxisKeys.axiskeys(logr)
            @test result.pareto_shape isa AxisKeys.KeyedArray
            @test AxisKeys.dimnames(result.pareto_shape) == (:param,)
            @test AxisKeys.axiskeys(result.pareto_shape) == (param_names,)
        end
=======
            logw, k = psis(logr)
            @test logw isa AxisArrays.AxisArray
            @test AxisArrays.axes(logw) == AxisArrays.axes(logr)
            @test k isa AxisArrays.AxisArray
            @test AxisArrays.axes(k) == (AxisArrays.axes(logr, 1),)
        end
>>>>>>> c596dfe4
    end
end<|MERGE_RESOLUTION|>--- conflicted
+++ resolved
@@ -28,13 +28,9 @@
                 x = rand(rng, proposal, sz)
                 logr = logpdf.(target, x) .- logpdf.(proposal, x)
 
-<<<<<<< HEAD
-                r = psis(logr, r_eff)
+                r = psis(logr)
                 logw = r.log_weights
                 k = r.pareto_shape
-=======
-                logw, k = psis(logr)
->>>>>>> c596dfe4
                 w = softmax(logr; dims=dims)
                 @test all(x -> isapprox(x, ξ_exp; atol=0.15), k)
                 @test all(x -> isapprox(x, x_target; atol=atol), sum(x .* w; dims=dims))
@@ -49,29 +45,9 @@
         @testset "sorted=true" begin
             x = randn(100)
             perm = sortperm(x)
-<<<<<<< HEAD
-            @test psis(x, 1.0).log_weights ==
-                invpermute!(psis(x[perm], 1.0; sorted=true).log_weights, perm)
-            @test psis(x, 1.0).pareto_shape == psis(x[perm], 1.0; sorted=true).pareto_shape
-        end
-
-        # @testset "normalize=true" begin
-        #     @testset for sz in (100, (5, 100), (5, 100, 4))
-        #         dims = length(sz) == 1 ? Colon() : 2:length(sz)
-        #         r_eff = length(sz) == 1 ? 1.0 : ones(sz[1])
-        #         x = randn(sz)
-        #         lw1, k1 = psis(x, r_eff)
-        #         lw2, k2 = psis(x, r_eff; normalize=true)
-        #         @test k1 ≈ k2
-        #         @test !(lw1 ≈ lw2)
-
-        #         @test all(abs.(diff(lw1 .- lw2; dims=length(sz))) .< sqrt(eps()))
-        #         @test all(≈(1), sum(exp, lw2; dims=dims))
-        #     end
-        # end
-=======
-            @test psis(x)[1] == invpermute!(psis(x[perm]; sorted=true)[1], perm)
-            @test psis(x)[2] == psis(x[perm]; sorted=true)[2]
+            @test psis(x).log_weights ==
+                invpermute!(psis(x[perm]; sorted=true).log_weights, perm)
+            @test psis(x).pareto_shape == psis(x[perm]; sorted=true).pareto_shape
         end
 
         @testset "normalize=true" begin
@@ -89,19 +65,13 @@
                 @test all(x -> isapprox(x, 1), sum(exp.(lw2); dims=dims))
             end
         end
->>>>>>> c596dfe4
     end
 
     @testset "warnings" begin
         io = IOBuffer()
         logr = randn(5)
-<<<<<<< HEAD
         result = with_logger(SimpleLogger(io)) do
-            psis(logr, 1.0)
-=======
-        logw, k = with_logger(SimpleLogger(io)) do
             psis(logr)
->>>>>>> c596dfe4
         end
         @test result.log_weights == logr
         @test ismissing(result.pareto_shape)
@@ -111,20 +81,6 @@
             msg,
         )
 
-<<<<<<< HEAD
-        # io = IOBuffer()
-        # logr = ones(100)
-        # r = with_logger(SimpleLogger(io)) do
-        #     psis(logr, 1.0)
-        # end
-        # @test r.log_weights == logr
-        # @test r.pareto_shape == -1
-        # msg = String(take!(io))
-        # @test occursin(
-        #     "Warning: Cannot fit the generalized Pareto distribution because all tail values are the same",
-        #     msg,
-        # )
-=======
         io = IOBuffer()
         logr = ones(100)
         logw, k = with_logger(SimpleLogger(io)) do
@@ -137,18 +93,12 @@
             "Warning: Cannot fit the generalized Pareto distribution because all tail values are the same",
             msg,
         )
->>>>>>> c596dfe4
 
         io = IOBuffer()
         x = rand(Exponential(100), 1_000)
         logr = logpdf.(Exponential(1), x) .- logpdf.(Exponential(1000), x)
-<<<<<<< HEAD
         result = with_logger(SimpleLogger(io)) do
-            psis(logr, 1.0)
-=======
-        logw, k = with_logger(SimpleLogger(io)) do
             psis(logr)
->>>>>>> c596dfe4
         end
         @test result.log_weights != logr
         @test result.pareto_shape > 0.7
@@ -231,35 +181,10 @@
                 AxisArrays.Axis{:iter}(iter_names),
                 AxisArrays.Axis{:chain}(chain_names),
             )
-<<<<<<< HEAD
-            r_eff = ones(10)
-            result = psis(logr, r_eff)
+            result = psis(logr)
             @test result.log_weights isa AxisArrays.AxisArray
             @test AxisArrays.axes(result.log_weights) == AxisArrays.axes(logr)
             @test result.pareto_shape isa AxisArrays.AxisArray
             @test AxisArrays.axes(result.pareto_shape) == (AxisArrays.axes(logr, 1),)
-        end
-
-        @testset "AxisKeys" begin
-            logr = AxisKeys.KeyedArray(
-                x; param=param_names, iter=iter_names, chain=chain_names
-            )
-            r_eff = ones(10)
-            result = psis(logr, r_eff)
-            @test result.log_weights isa AxisKeys.KeyedArray
-            @test AxisKeys.dimnames(result.log_weights) == AxisKeys.dimnames(logr)
-            @test AxisKeys.axiskeys(result.log_weights) == AxisKeys.axiskeys(logr)
-            @test result.pareto_shape isa AxisKeys.KeyedArray
-            @test AxisKeys.dimnames(result.pareto_shape) == (:param,)
-            @test AxisKeys.axiskeys(result.pareto_shape) == (param_names,)
-        end
-=======
-            logw, k = psis(logr)
-            @test logw isa AxisArrays.AxisArray
-            @test AxisArrays.axes(logw) == AxisArrays.axes(logr)
-            @test k isa AxisArrays.AxisArray
-            @test AxisArrays.axes(k) == (AxisArrays.axes(logr, 1),)
-        end
->>>>>>> c596dfe4
     end
 end