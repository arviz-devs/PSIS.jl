--- conflicted
+++ resolved
@@ -14,7 +14,6 @@
 include("generalized_pareto.jl")
 
 """
-<<<<<<< HEAD
     PSISResult
 
 Result of Pareto-smoothed importance sampling (PSIS).
@@ -75,10 +74,7 @@
 end
 
 """
-    psis(log_ratios, r_eff; kwargs...) -> (log_weights, k)
-=======
     psis(log_ratios, reff = 1.0; kwargs...) -> (log_weights, k)
->>>>>>> c596dfe4
 
 Compute Pareto smoothed importance sampling (PSIS) log weights [^VehtariSimpson2021].
 
@@ -160,22 +156,10 @@
 See [`psis`](@ref) for an out-of-place version and for description of arguments and return
 values.
 """
-<<<<<<< HEAD
-function psis!(logw::AbstractVector, r_eff; sorted=issorted(logw), improved=false)
+function psis!(logw::AbstractVector, reff=1; sorted=issorted(logw), improved=false)
     S = length(logw)
-    M = tail_length(only(r_eff), S)
-=======
-function psis!(
-    logw::AbstractVector, reff=1; sorted=issorted(logw), normalize=false, improved=false
-)
-    T = eltype(logw)
-    S = length(logw)
-    k_hat = T(Inf)
-
-    @assert isone(length(reff)) # support numbers or single-element array
     reff_val = first(reff)
     M = tail_length(reff_val, S)
->>>>>>> c596dfe4
     if M < 5
         @warn "Insufficient tail draws to fit the generalized Pareto distribution."
         return PSISResult(logw, r_eff, M, missing)
@@ -189,33 +173,21 @@
     check_pareto_shape(tail_dist)
     return PSISResult(logw, r_eff, M, tail_dist)
 end
-<<<<<<< HEAD
-function psis!(logw::AbstractArray, r_eff; kwargs...)
+function psis!(logw::AbstractArray, reff=1; kwargs...)
     Tdist = Union{Distributions.GeneralizedPareto{eltype(logw)},Missing}
+    logw_firstcol = view(logw, :, ntuple(_ -> 1, ndims(logw) - 1)...)
+    reff_vec = reff isa Number ? fill!(similar(logw1), reff) : reff
     # support both 2D and 3D arrays, flattening the final dimension
-    r1 = psis!(vec(selectdim(logw, 1, 1)), r_eff[1]; kwargs...)
+    r1 = psis!(vec(selectdim(logw, 1, 1)), reff_vec[1]; kwargs...)
     # for arrays with named dimensions, this pattern ensures k_hat has the same names
-    logw1 = view(logw, :, ntuple(_ -> 1, ndims(logw) - 1)...)
-    tail_lengths = similar(logw1, Int)
+    tail_lengths = similar(logw_firstcol, Int)
     tail_lengths[1] = r1.tail_length
-    tail_dists = similar(logw1, Tdist)
+    tail_dists = similar(logw_firstcol, Tdist)
     tail_dists[1] = r1.tail_dist
-    Threads.@threads for i in eachindex(tail_dists, r_eff, tail_lengths, tail_dists)
-        ri = psis!(vec(selectdim(logw, 1, i)), r_eff[i]; kwargs...)
+    Threads.@threads for i in eachindex(tail_dists, reff_vec, tail_lengths, tail_dists)
+        ri = psis!(vec(selectdim(logw, 1, i)), reff_vec[i]; kwargs...)
         tail_lengths[i] = ri.tail_length
         tail_dists[i] = ri.tail_dist
-=======
-function psis!(logw::AbstractArray, reff=1; kwargs...)
-    logw_firstcol = view(logw, :, ntuple(_ -> 1, ndims(logw) - 1)...)
-    reff_vec = reff isa Number ? fill!(similar(logw_firstcol), reff) : reff
-    # support both 2D and 3D arrays, flattening the final dimension
-    _, k_hat = psis!(vec(selectdim(logw, 1, 1)), reff_vec[1]; kwargs...)
-    # for arrays with named dimensions, this pattern ensures k_hat has the same names
-    k_hats = similar(logw_firstcol, eltype(k_hat))
-    k_hats[1] = k_hat
-    Threads.@threads for i in eachindex(k_hats, reff_vec)
-        _, k_hats[i] = psis!(vec(selectdim(logw, 1, i)), reff_vec[i]; kwargs...)
->>>>>>> c596dfe4
     end
     return PSISResult(logw, r_eff, tail_length, map(identity, tail_dists))
 end
